import axios from 'axios';
import API_URL from '../config/apiConfig.js';

/**
 * Generates CNA certification quiz questions using the new session-based system
 * @param {Object} config - Quiz configuration options
 * @returns {Promise<Object>} - Quiz session data
 */
export const generateQuizQuestions = async (config = {}) => {
  try {
    const {
      questionCount = 30,
      competencyRatios = {
        physicalCareSkills: 64,
        psychosocialCareSkills: 10,
        roleOfNurseAide: 26
      },
      difficulty = 'intermediate',
      gradingMode = 'immediate'
    } = config;

    const response = await axios.post(`${API_URL}/quiz/generate`, {
      questionCount,
      quizType: 'practice',
      gradingMode,
      quizComposition: {
        questionCount,
        competencyRatios
      },
      difficultySettings: {
        preferredDifficulty: difficulty
      }
    }, { 
      withCredentials: true,
      timeout: 60000 // 60 second timeout for question generation
    });
    
    // Convert session format to expected format for compatibility
    const sessionData = response.data;
    return {
      sessionId: sessionData.sessionId,
      questions: [], // Questions will be loaded one by one
      quizId: sessionData.sessionId, // Use sessionId as quizId for compatibility
      totalQuestions: sessionData.totalQuestions || 30,
      firstQuestion: sessionData.currentQuestion,
      gradingMode: sessionData.configuration?.gradingMode || gradingMode
    };
  } catch (error) {
    console.error('Error generating quiz questions:', error.response?.data?.message || error.message);
    throw error;
  }
};

/**
 * Fetches a specific question by position for a quiz session
 * @param {string} sessionId - Quiz session ID
 * @param {number} position - Question position (0-indexed)
 * @returns {Promise<Object>} - Question data
 */
export const getQuestionByPosition = async (sessionId, position) => {
  try {
    const response = await axios.get(`${API_URL}/quiz/session/${sessionId}/question`, {
      params: { position },
      withCredentials: true,
      timeout: 10000
    });
    
    return response.data.question;
  } catch (error) {
    console.error('Error fetching question by position:', error.response?.data?.message || error.message);
    throw error;
  }
};

/**
 * Submits an answer for a single question in a quiz session
 * @param {string} sessionId - The ID of the current quiz session
 * @param {string} questionId - The ID of the question being answered
 * @param {string} selectedAnswer - The answer selected by the user (e.g., 'A')
 * @param {number} timeSpent - Time spent on the question in seconds
 * @returns {Promise<Object>} - Feedback for the answer and the next question
 */
export const submitAnswer = async (sessionId, questionId, selectedAnswer, timeSpent) => {
  try {
    const response = await axios.post(`${API_URL}/quiz/session/answer`, {
      sessionId,
      questionId,
      selectedAnswer,
      timeSpent
    }, {
      withCredentials: true,
      timeout: 15000
    });
    
    return response.data;
  } catch (error) {
    console.error('Error submitting answer:', error.response?.data?.message || error.message);
    throw error;
  }
};""

/**
 * Submits quiz results and gets detailed feedback
 * @param {Array} answers - Array of user's selected answers
 * @param {String} quizId - Quiz ID for the current quiz
 * @param {Date} timeStarted - When the quiz was started
 * @param {String} originalQuizId - If this is a retake, the original quiz ID
 * @returns {Promise<Object>} - Detailed results and feedback
 */
export const submitQuizResults = async (answers, quizId, timeStarted = null, originalQuizId = null) => {
  try {
    const response = await axios.post(`${API_URL}/quiz/submit`, {
      answers,
      quizId,
      timeStarted: timeStarted?.toISOString() || new Date().toISOString(),
      originalQuizId
    }, { 
      withCredentials: true 
    });
    
    return response.data;
  } catch (error) {
    console.error('Error submitting quiz results:', error.response?.data?.message || error.message);
    throw error;
  }
};

/**
 * Gets user's quiz history with pagination
 * @param {Number} page - Page number (default 1)
 * @param {Number} limit - Items per page (default 10)
 * @returns {Promise<Object>} - Quiz history and statistics
 */
export const getQuizHistory = async (page = 1, limit = 10) => {
  try {
    const response = await axios.get(`${API_URL}/quiz/history`, {
      params: { page, limit },
      withCredentials: true
    });
    
    return response.data;
  } catch (error) {
    console.error('Error getting quiz history:', error.response?.data?.message || error.message);
    throw error;
  }
};

/**
 * Gets detailed results for a specific quiz
 * @param {String} quizId - The quiz ID to get details for
 * @returns {Promise<Object>} - Detailed quiz results
 */
export const getQuizDetails = async (quizId) => {
  try {
    const response = await axios.get(`${API_URL}/quiz/${quizId}`, {
      withCredentials: true
    });
    
    return response.data;
  } catch (error) {
    console.error('Error getting quiz details:', error.response?.data?.message || error.message);
    throw error;
  }
};

/**
 * Sets up a retake of a previous quiz
 * @param {String} quizId - The original quiz ID to retake
 * @returns {Promise<Object>} - The questions for retaking
 */
export const retakeQuiz = async (quizId) => {
  try {
    const response = await axios.post(`${API_URL}/quiz/${quizId}/retake`, {}, {
      withCredentials: true
    });
    
    return response.data;
  } catch (error) {
    console.error('Error setting up quiz retake:', error.response?.data?.message || error.message);
    throw error;
  }
};

/**
 * Gets detailed quiz results for review
 * @param {String} quizId - ID of the quiz to get results for
 * @returns {Promise<Object>} - Detailed quiz results with questions, answers, and analysis
 */
export const getQuizResults = async (quizId) => {
  try {
    const response = await axios.get(`${API_URL}/quiz/${quizId}/results`, {
      withCredentials: true
    });
    
    return response.data;
  } catch (error) {
    console.error('Error getting quiz results:', error.response?.data?.message || error.message);
    throw error;
  }
};

/**
<<<<<<< HEAD
 * Submits a single answer and gets immediate feedback (for instant grading)
 * @param {string} sessionId - Quiz session ID
 * @param {string} questionId - Question ID
 * @param {string} selectedAnswer - Selected answer (A, B, C, or D)
 * @param {number} timeSpent - Time spent on question in seconds
 * @returns {Promise<Object>} - Immediate feedback including correctness and explanation
 */
export const submitInstantAnswer = async (sessionId, questionId, selectedAnswer, timeSpent = 0) => {
  try {
    const response = await axios.post(`${API_URL}/quiz/session/answer`, {
      sessionId,
      questionId,
      selectedAnswer,
      timeSpent
    }, { 
      withCredentials: true,
      timeout: 10000
=======
 * Gets all questions for a quiz session (for complete-then-grade mode)
 * @param {string} sessionId - Quiz session ID
 * @returns {Promise<Object>} - All questions for the session
 */
export const getAllQuestions = async (sessionId) => {
  try {
    const response = await axios.get(`${API_URL}/quiz/session/${sessionId}/questions`, {
      withCredentials: true,
      timeout: 30000
>>>>>>> 7c280bee
    });
    
    return response.data;
  } catch (error) {
<<<<<<< HEAD
    console.error('Error submitting instant answer:', error.response?.data?.message || error.message);
=======
    console.error('Error getting all questions:', error.response?.data?.message || error.message);
>>>>>>> 7c280bee
    throw error;
  }
};

/**
<<<<<<< HEAD
 * Gets user's quiz preferences
 * @returns {Promise<Object>} - User preferences including instant grading setting
 */
export const getUserPreferences = async () => {
  try {
    const response = await axios.get(`${API_URL}/quiz/preferences`, {
      withCredentials: true
    });
    
    return response.data;
  } catch (error) {
    console.error('Error getting user preferences:', error.response?.data?.message || error.message);
    throw error;
  }
};

/**
 * Updates user's quiz preferences
 * @param {Object} preferences - Preference updates to apply
 * @returns {Promise<Object>} - Updated preferences
 */
export const updateUserPreferences = async (preferences) => {
  try {
    const response = await axios.put(`${API_URL}/quiz/preferences`, preferences, {
      withCredentials: true
=======
 * Submits all answers at once for batch grading (complete-then-grade mode)
 * @param {string} sessionId - Quiz session ID
 * @param {Array} answers - Array of answer objects with questionId, selectedAnswer, timeSpent, position
 * @returns {Promise<Object>} - Graded results
 */
export const submitAllAnswers = async (sessionId, answers) => {
  try {
    const response = await axios.post(`${API_URL}/quiz/session/answers`, {
      sessionId,
      answers
    }, {
      withCredentials: true,
      timeout: 60000 // Longer timeout for batch grading
>>>>>>> 7c280bee
    });
    
    return response.data;
  } catch (error) {
<<<<<<< HEAD
    console.error('Error updating user preferences:', error.response?.data?.message || error.message);
=======
    console.error('Error submitting all answers:', error.response?.data?.message || error.message);
>>>>>>> 7c280bee
    throw error;
  }
};<|MERGE_RESOLUTION|>--- conflicted
+++ resolved
@@ -200,7 +200,7 @@
 };
 
 /**
-<<<<<<< HEAD
+
  * Submits a single answer and gets immediate feedback (for instant grading)
  * @param {string} sessionId - Quiz session ID
  * @param {string} questionId - Question ID
@@ -218,32 +218,20 @@
     }, { 
       withCredentials: true,
       timeout: 10000
-=======
- * Gets all questions for a quiz session (for complete-then-grade mode)
- * @param {string} sessionId - Quiz session ID
- * @returns {Promise<Object>} - All questions for the session
- */
-export const getAllQuestions = async (sessionId) => {
-  try {
-    const response = await axios.get(`${API_URL}/quiz/session/${sessionId}/questions`, {
-      withCredentials: true,
-      timeout: 30000
->>>>>>> 7c280bee
-    });
-    
-    return response.data;
-  } catch (error) {
-<<<<<<< HEAD
+
+    });
+    
+    return response.data;
+  } catch (error) {
+
     console.error('Error submitting instant answer:', error.response?.data?.message || error.message);
-=======
-    console.error('Error getting all questions:', error.response?.data?.message || error.message);
->>>>>>> 7c280bee
-    throw error;
-  }
-};
-
-/**
-<<<<<<< HEAD
+
+    throw error;
+  }
+};
+
+/**
+
  * Gets user's quiz preferences
  * @returns {Promise<Object>} - User preferences including instant grading setting
  */
@@ -269,30 +257,14 @@
   try {
     const response = await axios.put(`${API_URL}/quiz/preferences`, preferences, {
       withCredentials: true
-=======
- * Submits all answers at once for batch grading (complete-then-grade mode)
- * @param {string} sessionId - Quiz session ID
- * @param {Array} answers - Array of answer objects with questionId, selectedAnswer, timeSpent, position
- * @returns {Promise<Object>} - Graded results
- */
-export const submitAllAnswers = async (sessionId, answers) => {
-  try {
-    const response = await axios.post(`${API_URL}/quiz/session/answers`, {
-      sessionId,
-      answers
-    }, {
-      withCredentials: true,
-      timeout: 60000 // Longer timeout for batch grading
->>>>>>> 7c280bee
-    });
-    
-    return response.data;
-  } catch (error) {
-<<<<<<< HEAD
+
+    });
+    
+    return response.data;
+  } catch (error) {
+
     console.error('Error updating user preferences:', error.response?.data?.message || error.message);
-=======
-    console.error('Error submitting all answers:', error.response?.data?.message || error.message);
->>>>>>> 7c280bee
+
     throw error;
   }
 };