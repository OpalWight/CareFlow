--- conflicted
+++ resolved
@@ -15,14 +15,12 @@
         psychosocialCareSkills: 10,
         roleOfNurseAide: 26
       },
-      difficulty = 'intermediate',
-      gradingMode = 'immediate'
+      difficulty = 'intermediate'
     } = config;
 
     const response = await axios.post(`${API_URL}/quiz/generate`, {
       questionCount,
       quizType: 'practice',
-      gradingMode,
       quizComposition: {
         questionCount,
         competencyRatios
@@ -42,8 +40,7 @@
       questions: [], // Questions will be loaded one by one
       quizId: sessionData.sessionId, // Use sessionId as quizId for compatibility
       totalQuestions: sessionData.totalQuestions || 30,
-      firstQuestion: sessionData.currentQuestion,
-      gradingMode: sessionData.configuration?.gradingMode || gradingMode
+      currentQuestion: sessionData.currentQuestion
     };
   } catch (error) {
     console.error('Error generating quiz questions:', error.response?.data?.message || error.message);
@@ -71,33 +68,6 @@
     throw error;
   }
 };
-
-/**
- * Submits an answer for a single question in a quiz session
- * @param {string} sessionId - The ID of the current quiz session
- * @param {string} questionId - The ID of the question being answered
- * @param {string} selectedAnswer - The answer selected by the user (e.g., 'A')
- * @param {number} timeSpent - Time spent on the question in seconds
- * @returns {Promise<Object>} - Feedback for the answer and the next question
- */
-export const submitAnswer = async (sessionId, questionId, selectedAnswer, timeSpent) => {
-  try {
-    const response = await axios.post(`${API_URL}/quiz/session/answer`, {
-      sessionId,
-      questionId,
-      selectedAnswer,
-      timeSpent
-    }, {
-      withCredentials: true,
-      timeout: 15000
-    });
-    
-    return response.data;
-  } catch (error) {
-    console.error('Error submitting answer:', error.response?.data?.message || error.message);
-    throw error;
-  }
-};""
 
 /**
  * Submits quiz results and gets detailed feedback
@@ -200,17 +170,6 @@
 };
 
 /**
-<<<<<<< HEAD
- * Gets all questions for a quiz session (for complete-then-grade mode)
- * @param {string} sessionId - Quiz session ID
- * @returns {Promise<Object>} - All questions for the session
- */
-export const getAllQuestions = async (sessionId) => {
-  try {
-    const response = await axios.get(`${API_URL}/quiz/session/${sessionId}/questions`, {
-      withCredentials: true,
-      timeout: 30000
-=======
  * Submits a single answer and gets immediate feedback (for instant grading)
  * @param {string} sessionId - Quiz session ID
  * @param {string} questionId - Question ID
@@ -228,36 +187,16 @@
     }, { 
       withCredentials: true,
       timeout: 10000
->>>>>>> 58d369e7
-    });
-    
-    return response.data;
-  } catch (error) {
-<<<<<<< HEAD
-    console.error('Error getting all questions:', error.response?.data?.message || error.message);
-=======
+    });
+    
+    return response.data;
+  } catch (error) {
     console.error('Error submitting instant answer:', error.response?.data?.message || error.message);
->>>>>>> 58d369e7
-    throw error;
-  }
-};
-
-/**
-<<<<<<< HEAD
- * Submits all answers at once for batch grading (complete-then-grade mode)
- * @param {string} sessionId - Quiz session ID
- * @param {Array} answers - Array of answer objects with questionId, selectedAnswer, timeSpent, position
- * @returns {Promise<Object>} - Graded results
- */
-export const submitAllAnswers = async (sessionId, answers) => {
-  try {
-    const response = await axios.post(`${API_URL}/quiz/session/answers`, {
-      sessionId,
-      answers
-    }, {
-      withCredentials: true,
-      timeout: 60000 // Longer timeout for batch grading
-=======
+    throw error;
+  }
+};
+
+/**
  * Gets user's quiz preferences
  * @returns {Promise<Object>} - User preferences including instant grading setting
  */
@@ -283,16 +222,11 @@
   try {
     const response = await axios.put(`${API_URL}/quiz/preferences`, preferences, {
       withCredentials: true
->>>>>>> 58d369e7
-    });
-    
-    return response.data;
-  } catch (error) {
-<<<<<<< HEAD
-    console.error('Error submitting all answers:', error.response?.data?.message || error.message);
-=======
+    });
+    
+    return response.data;
+  } catch (error) {
     console.error('Error updating user preferences:', error.response?.data?.message || error.message);
->>>>>>> 58d369e7
     throw error;
   }
 };