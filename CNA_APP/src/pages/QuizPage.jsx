--- conflicted
+++ resolved
@@ -2,98 +2,6 @@
 import { useNavigate } from 'react-router-dom';
 import { useAuth } from '../api/AuthContext';
 import Layout from '../components/Layout';
-<<<<<<< HEAD
-import QuizResults from '../components/QuizResults';
-import { generateQuizQuestions, submitAnswer, getQuizHistory, retakeQuiz, getQuestionByPosition, getQuizResults, getAllQuestions, submitAllAnswers } from '../api/quizApi';
-import '../styles/QuizPage.css';
-
-const QuizPage = () => {
-  const { user } = useAuth();
-  const navigate = useNavigate();
-  const [questions, setQuestions] = useState([]);
-  const [currentQuestionIndex, setCurrentQuestionIndex] = useState(0);
-  const [currentAnswer, setCurrentAnswer] = useState(null);
-  const [isLoading, setIsLoading] = useState(false);
-  const [questionError, setQuestionError] = useState(null);
-  const [showResults, setShowResults] = useState(false);
-  const [quizStarted, setQuizStarted] = useState(false);
-  const [quizHistory, setQuizHistory] = useState([]);
-  const [userStats, setUserStats] = useState(null);
-  const [showHistory, setShowHistory] = useState(false);
-  const [resultData, setResultData] = useState(null);
-  const [currentQuizId, setCurrentQuizId] = useState(null);
-  const [totalQuestions, setTotalQuestions] = useState(0);
-  const [progress, setProgress] = useState({ correct: 0, incorrect: 0 });
-  const [lastAnswerFeedback, setLastAnswerFeedback] = useState(null);
-  const [isSubmitting, setIsSubmitting] = useState(false);
-
-  // Quiz configuration state
-  const [showConfig, setShowConfig] = useState(false);
-  const [quizConfig, setQuizConfig] = useState({
-    questionCount: 30,
-    gradingMode: 'immediate',
-    competencyWeights: {
-      'Physical Care Skills': 63,
-      'Psychosocial Care Skills': 10,
-      'Role of the Nurse Aide': 27
-    }
-  });
-  
-  // Complete-then-grade mode state
-  const [allQuestions, setAllQuestions] = useState([]);
-  const [userAnswers, setUserAnswers] = useState({});
-  const [questionStartTimes, setQuestionStartTimes] = useState({});
-  const [isSubmittingFinal, setIsSubmittingFinal] = useState(false);
-  const [activeGradingMode, setActiveGradingMode] = useState('immediate'); // Actual grading mode from server
-
-  const startQuiz = async () => {
-    setIsLoading(true);
-    setQuestionError(null);
-    
-    try {
-      const response = await generateQuizQuestions(quizConfig);
-      console.log('🎯 Quiz generation response:', { 
-        gradingMode: response.gradingMode, 
-        configGradingMode: quizConfig.gradingMode 
-      });
-      
-      if (response && response.sessionId) {
-        setCurrentQuizId(response.sessionId);
-        setTotalQuestions(response.totalQuestions || quizConfig.questionCount);
-        setQuizStarted(true);
-        setCurrentQuestionIndex(0);
-        setProgress({ correct: 0, incorrect: 0 });
-        
-        // Set the actual grading mode from server response
-        const serverGradingMode = response.gradingMode || quizConfig.gradingMode;
-        setActiveGradingMode(serverGradingMode);
-        console.log('📋 Active grading mode set to:', serverGradingMode);
-        
-        if (serverGradingMode === 'complete') {
-          // Complete-then-grade mode: load all questions at once
-          console.log('🎯 Loading all questions for complete mode');
-          const allQuestionsResponse = await getAllQuestions(response.sessionId);
-          setAllQuestions(allQuestionsResponse.questions);
-          setUserAnswers({});
-          setQuestionStartTimes({});
-          
-          // Clear any previous grading feedback for complete mode
-          setLastAnswerFeedback(null);
-          console.log('🧹 Cleared lastAnswerFeedback for complete mode');
-          
-          // Set start time for first question
-          setQuestionStartTimes(prev => ({
-            ...prev,
-            [0]: Date.now()
-          }));
-        } else {
-          // Immediate mode: load first question only
-          if (response.firstQuestion) {
-            setQuestions([response.firstQuestion]);
-          } else {
-            throw new Error('Invalid quiz response format');
-          }
-=======
 import { generateQuizQuestions, submitQuizResults, getQuizHistory, retakeQuiz, getQuestionByPosition, submitInstantAnswer, getUserPreferences, updateUserPreferences } from '../api/quizApi';
 import '../styles/QuizPage.css';
 
@@ -174,41 +82,9 @@
         if (user) {
             loadQuizHistory();
             loadUserPreferences();
->>>>>>> 58d369e7
-        }
-      } else {
-        throw new Error('Invalid quiz response format');
-      }
-    } catch (error) {
-      console.error('Error starting quiz:', error);
-      setQuestionError('Failed to start quiz. Please try again.');
-    } finally {
-      setIsLoading(false);
-    }
-  };
-
-<<<<<<< HEAD
-  const handleAnswerSelect = (selectedOption) => {
-    console.log('📝 Answer selected:', { 
-      option: selectedOption, 
-      activeGradingMode, 
-      questionIndex: currentQuestionIndex,
-      hasLastAnswerFeedback: !!lastAnswerFeedback,
-      currentAnswer: currentAnswer
-    });
-    
-    if (activeGradingMode === 'complete') {
-      // Complete-then-grade mode: store answer locally
-      setUserAnswers(prev => {
-        const newAnswers = {
-          ...prev,
-          [currentQuestionIndex]: selectedOption
-        };
-        console.log('💾 Updated user answers:', { 
-          questionIndex: currentQuestionIndex,
-          selectedOption,
-          totalAnswered: Object.keys(newAnswers).length 
-=======
+        }
+    }, [user]);
+
     // Set question start time when question changes
     useEffect(() => {
         if (quizStarted && questions[currentQuestionIndex]) {
@@ -267,99 +143,16 @@
                 ...prev,
                 competencyRatios: newRatios
             };
->>>>>>> 58d369e7
         });
-        return newAnswers;
-      });
-      setCurrentAnswer(selectedOption);
-      console.log('✅ Answer stored locally for complete mode - NO GRADING');
-    } else {
-      // Immediate mode: only allow if no feedback yet
-      if (!lastAnswerFeedback) {
-        setCurrentAnswer(selectedOption);
-        console.log('✅ Answer set for immediate mode');
-      } else {
-        console.log('⏸️ Answer selection blocked - feedback already shown');
-      }
-    }
-  };
-
-  const handleSubmitAnswer = async () => {
-    if (!currentAnswer || !currentQuizId || !currentQuestion) return;
-
-<<<<<<< HEAD
-    // Prevent immediate grading in complete mode - CRITICAL GUARD
-    if (activeGradingMode === 'complete') {
-      console.error('❌ CRITICAL ERROR: handleSubmitAnswer called in complete mode!', {
-        activeGradingMode,
-        currentQuestionIndex,
-        quizConfigMode: quizConfig.gradingMode,
-        currentAnswer
-      });
-      setQuestionError('SYSTEM ERROR: Immediate grading attempted in exam mode. This is a bug - please refresh and try again.');
-      return;
-    }
-
-    console.log('📤 Submitting answer for immediate grading:', { 
-      questionId: currentQuestion.questionId, 
-      answer: currentAnswer,
-      mode: activeGradingMode 
-    });
-
-    setIsSubmitting(true);
-    setQuestionError(null);
-
-    try {
-      const result = await submitAnswer(
-        currentQuizId,
-        currentQuestion.questionId,
-        currentAnswer,
-        10 // Placeholder for timeSpent
-      );
-
-      setLastAnswerFeedback({
-        isCorrect: result.isCorrect,
-        correctAnswer: result.correctAnswer,
-        explanation: result.explanation,
-        question: currentQuestion.question
-      });
-
-      setProgress(prev => ({
-        correct: prev.correct + (result.isCorrect ? 1 : 0),
-        incorrect: prev.incorrect + (result.isCorrect ? 0 : 1)
-      }));
-
-      console.log('🔍 DEBUG: Submit answer result:', { 
-        quizComplete: result.quizComplete, 
-        hasNextQuestion: !!result.nextQuestion,
-        nextQuestionId: result.nextQuestion?.questionId 
-      });
-
-      if (result.quizComplete) {
-        const finalResults = await getQuizResults(currentQuizId);
-        setResultData(finalResults);
-        setShowResults(true);
-      } else {
-        console.log('🔍 DEBUG: Adding nextQuestion to questions array:', {
-          nextQuestion: result.nextQuestion,
-          currentQuestionsLength: questions.length,
-          currentQuestionIndex
-        });
-        
-        if (result.nextQuestion) {
-          setQuestions(prev => {
-            const newQuestions = [...prev, result.nextQuestion];
-            console.log('🔍 DEBUG: Questions array updated:', {
-              oldLength: prev.length,
-              newLength: newQuestions.length,
-              addedQuestion: result.nextQuestion.questionId
-            });
-            return newQuestions;
-          });
-        } else {
-          console.error('🔍 DEBUG: ❌ CRITICAL: result.nextQuestion is undefined/null!');
-          setQuestionError('Failed to load next question. This may be the end of the quiz or a system error.');
-=======
+    };
+
+    const handleDifficultyChange = (difficulty) => {
+        setQuizConfig(prev => ({
+            ...prev,
+            difficulty
+        }));
+    };
+
     const handleInstantGradingChange = async (enabled) => {
         setQuizConfig(prev => ({
             ...prev,
@@ -522,239 +315,114 @@
             setQuestionError(`Failed to load question ${index + 1}. Please try again.`);
         } finally {
             setIsLoadingQuestion(false);
->>>>>>> 58d369e7
-        }
-      }
-    } catch (error) {
-      console.error('Error submitting answer:', error);
-      setQuestionError("Failed to submit answer. Please try again.");
-    } finally {
-      setIsSubmitting(false);
+        }
+    };
+
+    // Function to retry loading current question
+    const retryLoadQuestion = () => {
+        setQuestionError(null);
+        loadQuestion(currentQuestionIndex);
+    };
+
+    const goToNextQuestion = async () => {
+        const nextIndex = currentQuestionIndex + 1;
+        if (nextIndex < questions.length) {
+            // Load the next question if it doesn't exist
+            if (!questions[nextIndex]) {
+                await loadQuestion(nextIndex);
+            }
+            setCurrentQuestionIndex(nextIndex);
+            
+            // Pre-fetch the question after next for smoother UX
+            if (nextIndex + 1 < questions.length && !questions[nextIndex + 1]) {
+                loadQuestion(nextIndex + 1); // Don't await - run in background
+            }
+        }
+    };
+
+    const goToPreviousQuestion = async () => {
+        const prevIndex = currentQuestionIndex - 1;
+        if (prevIndex >= 0) {
+            // Load the previous question if it doesn't exist (shouldn't happen normally)
+            if (!questions[prevIndex]) {
+                await loadQuestion(prevIndex);
+            }
+            setCurrentQuestionIndex(prevIndex);
+        }
+    };
+
+    const submitQuiz = async () => {
+        setIsLoading(true);
+        try {
+            const results = await submitQuizResults(
+                selectedAnswers,
+                currentQuizId,
+                timeStarted,
+                isRetake ? originalQuizId : null
+            );
+            
+            setScore(results.score);
+            setComparison(results.comparison);
+            setCompetencyInsights(results.competencyInsights);
+            setResultData(results);
+            setShowResults(true);
+            
+            // Refresh quiz history
+            const updatedHistory = await getQuizHistory(1, 10);
+            setQuizHistory(updatedHistory?.quizzes || []);
+            setUserStats(updatedHistory?.userStats || null);
+            
+        } catch (error) {
+            console.error('Error submitting quiz:', error);
+            // Fallback to local scoring
+            let correctCount = 0;
+            questions.forEach((question, index) => {
+                if (selectedAnswers[index] === question.correctAnswer) {
+                    correctCount++;
+                }
+            });
+            setScore(correctCount);
+            setShowResults(true);
+        }
+        setIsLoading(false);
+    };
+
+    const resetQuiz = () => {
+        setQuestions([]);
+        setCurrentQuestionIndex(0);
+        setSelectedAnswers({});
+        setShowResults(false);
+        setScore(0);
+        setQuizStarted(false);
+        setTimeStarted(null);
+        setComparison(null);
+        setCompetencyInsights(null);
+        setIsRetake(false);
+        setOriginalQuizId(null);
+        setResultData(null);
+        setCurrentQuizId(null);
+        setShowHistory(false);
+    };
+
+    const currentQuestion = questions[currentQuestionIndex];
+    const isLastQuestion = currentQuestionIndex === questions.length - 1;
+    const allQuestionsAnswered = Object.keys(selectedAnswers).length === questions.length;
+
+    if (!user) {
+        return (
+            <Layout className="quiz-page">
+                <div className="error-container">
+                    <h2>Please Log In</h2>
+                    <p>You must be logged in to take the CNA certification quiz.</p>
+                    <button onClick={() => window.location.href = '/login'} className="login-btn">
+                        Go to Login
+                    </button>
+                </div>
+            </Layout>
+        );
     }
-  };
-
-  const goToNextQuestion = () => {
-    if (activeGradingMode === 'complete') {
-      // Complete-then-grade mode: navigate without feedback
-      const nextIndex = currentQuestionIndex + 1;
-      if (nextIndex < totalQuestions) {
-        // Record time spent on current question
-        const currentTime = Date.now();
-        const startTime = questionStartTimes[currentQuestionIndex];
-        
-        // Set start time for next question
-        setQuestionStartTimes(prev => ({
-          ...prev,
-          [nextIndex]: currentTime
-        }));
-        
-        setCurrentQuestionIndex(nextIndex);
-        setCurrentAnswer(userAnswers[nextIndex] || null);
-        
-        // Ensure no feedback shows in complete mode
-        setLastAnswerFeedback(null);
-      }
-    } else {
-      // Immediate mode: clear feedback and move to next
-      setLastAnswerFeedback(null);
-      setCurrentAnswer(null);
-      setCurrentQuestionIndex(prevIndex => prevIndex + 1);
-    }
-  };
-
-  const goToPreviousQuestion = () => {
-    if (activeGradingMode === 'complete' && currentQuestionIndex > 0) {
-      const prevIndex = currentQuestionIndex - 1;
-      setCurrentQuestionIndex(prevIndex);
-      setCurrentAnswer(userAnswers[prevIndex] || null);
-      
-      // Set start time for previous question if returning to it
-      setQuestionStartTimes(prev => ({
-        ...prev,
-        [prevIndex]: Date.now()
-      }));
-      
-      // Ensure no feedback shows in complete mode
-      setLastAnswerFeedback(null);
-    }
-  };
-
-  const submitFinalQuiz = async () => {
-    console.log('🏁 Attempting final quiz submission:', {
-      totalAnswers: Object.keys(userAnswers).length,
-      totalQuestions,
-      activeGradingMode,
-      allAnswered: Object.keys(userAnswers).length === totalQuestions
-    });
-    
-    if (Object.keys(userAnswers).length !== totalQuestions) {
-      setQuestionError('Please answer all questions before submitting.');
-      return;
-    }
-    
-    setIsSubmittingFinal(true);
-    setQuestionError(null);
-    
-    try {
-      const currentTime = Date.now();
-      
-      // Format answers for submission
-      const formattedAnswers = allQuestions.map((question, index) => {
-        const startTime = questionStartTimes[index] || currentTime;
-        const endTime = index === currentQuestionIndex ? currentTime : (questionStartTimes[index + 1] || currentTime);
-        
-        return {
-          questionId: question.questionId,
-          selectedAnswer: userAnswers[index],
-          timeSpent: Math.max(1, Math.round((endTime - startTime) / 1000)),
-          position: index + 1
-        };
-      });
-      
-      const results = await submitAllAnswers(currentQuizId, formattedAnswers);
-      
-      // Set results and show results page
-      setResultData(results);
-      setShowResults(true);
-      
-    } catch (error) {
-      console.error('Error submitting final quiz:', error);
-      setQuestionError('Failed to submit quiz. Please try again.');
-    } finally {
-      setIsSubmittingFinal(false);
-    }
-  };
-
-  const resetQuiz = () => {
-    setQuestions([]);
-    setAllQuestions([]);
-    setCurrentQuestionIndex(0);
-    setCurrentAnswer(null);
-    setShowResults(false);
-    setQuizStarted(false);
-    setResultData(null);
-    setCurrentQuizId(null);
-    setTotalQuestions(0);
-    setProgress({ correct: 0, incorrect: 0 });
-    setLastAnswerFeedback(null);
-    setShowHistory(false);
-    setUserAnswers({});
-    setQuestionStartTimes({});
-    setIsSubmittingFinal(false);
-    setActiveGradingMode('immediate'); // Reset to default
-    console.log('🔄 Quiz reset, grading mode reset to immediate');
-  };
-
-  const handleQuestionCountChange = (value) => {
-    const newQuestionCount = parseInt(value);
-    setQuizConfig(prev => ({
-      ...prev,
-      questionCount: newQuestionCount
-    }));
-  };
-
-  const handleCompetencyWeightChange = (competency, value) => {
-    const newWeight = parseInt(value);
-    setQuizConfig(prev => ({
-      ...prev,
-      competencyWeights: {
-        ...prev.competencyWeights,
-        [competency]: newWeight
-      }
-    }));
-  };
-
-  const handleGradingModeChange = (mode) => {
-    setQuizConfig(prev => ({
-      ...prev,
-      gradingMode: mode
-    }));
-  };
-
-  // Get current question based on mode
-  const currentQuestion = activeGradingMode === 'complete' 
-    ? allQuestions[currentQuestionIndex] 
-    : questions[currentQuestionIndex];
-    
-  // Debug current question state
-  if (!currentQuestion && quizStarted) {
-    console.error('🔍 DEBUG: ❌ currentQuestion is undefined!', {
-      activeGradingMode,
-      currentQuestionIndex,
-      totalQuestions,
-      questionsLength: questions.length,
-      allQuestionsLength: allQuestions.length,
-      isComplete: activeGradingMode === 'complete'
-    });
-  }
-    
-  const isLastQuestion = currentQuestionIndex === totalQuestions - 1;
-  const answeredQuestionsCount = activeGradingMode === 'complete' 
-    ? Object.keys(userAnswers).length 
-    : currentQuestionIndex;
-
-  if (!user) {
+
     return (
-<<<<<<< HEAD
-      <Layout className="quiz-page">
-        <div className="error-container">
-          <h2>Please Log In</h2>
-          <p>You must be logged in to take the CNA certification quiz.</p>
-          <button onClick={() => window.location.href = '/login'} className="login-btn">
-            Go to Login
-          </button>
-        </div>
-      </Layout>
-    );
-  }
-
-  return (
-    <Layout className="quiz-page">
-      <div className="quiz-container">
-        {!quizStarted && !showHistory ? (
-          <>
-            <div className="quiz-intro">
-              <h1>CNA Certification Practice Quiz</h1>
-              <div className="quiz-info">
-                <p>This quiz contains {quizConfig.questionCount} questions based on the national standards of CNA certification.</p>
-                <ul>
-                  <li>Multiple choice format (A, B, C, D)</li>
-                  <li>Questions cover all essential CNA competencies</li>
-                  <li>Receive immediate feedback after each question</li>
-                  <li>Complete all questions to see your final results</li>
-                </ul>
-              </div>
-
-              {showConfig && (
-                <div className="quiz-configuration">
-                  <h3>🎛️Quiz Settings</h3>
-                  
-                  <div className="setting-group">
-                    <label>🎯 Quiz Mode</label>
-                    <div className="grading-mode-selection">
-                      <label className={`mode-option ${quizConfig.gradingMode === 'immediate' ? 'selected' : ''}`}>
-                        <input
-                          type="radio"
-                          name="gradingMode"
-                          value="immediate"
-                          checked={quizConfig.gradingMode === 'immediate'}
-                          onChange={(e) => handleGradingModeChange(e.target.value)}
-                        />
-                        <span className="mode-title">Study Mode</span>
-                        <span className="mode-description">Get feedback after each question</span>
-                      </label>
-                      <label className={`mode-option ${quizConfig.gradingMode === 'complete' ? 'selected' : ''}`}>
-                        <input
-                          type="radio"
-                          name="gradingMode"
-                          value="complete"
-                          checked={quizConfig.gradingMode === 'complete'}
-                          onChange={(e) => handleGradingModeChange(e.target.value)}
-                        />
-                        <span className="mode-title">Exam Mode</span>
-                        <span className="mode-description">Complete quiz then see results</span>
-                      </label>
-=======
         <Layout className="quiz-page">
             <div className="quiz-container">
                 {!quizStarted && !showHistory ? (
@@ -1115,31 +783,23 @@
                                 View History
                             </button>
                         </div>
->>>>>>> 58d369e7
                     </div>
-                  </div>
-
-<<<<<<< HEAD
-                  <div className="setting-group">
-                    <label htmlFor="questionCount">
-                      Quiz Length: <strong>{quizConfig.questionCount} questions</strong>
-                    </label>
-                    <input
-                      id="questionCount"
-                      type="range"
-                      min="10"
-                      max="50"
-                      value={quizConfig.questionCount}
-                      onChange={(e) => handleQuestionCountChange(e.target.value)}
-                      className="slider question-count-slider"
-                    />
-                    <div className="slider-labels">
-                      <span>10</span>
-                      <span>30</span>
-                      <span>50</span>
-                    </div>
-                  </div>
-=======
+                ) : (
+                    <div className="quiz-content">
+                        <div className="quiz-header">
+                            <div className="quiz-progress">
+                                <span className="question-number">
+                                    Question {currentQuestionIndex + 1} of {questions.length}
+                                </span>
+                                <div className="progress-bar">
+                                    <div 
+                                        className="progress-fill" 
+                                        style={{ width: `${((currentQuestionIndex + 1) / questions.length) * 100}%` }}
+                                    ></div>
+                                </div>
+                            </div>
+                        </div>
+
                         {isLoadingQuestion ? (
                             <div className="question-loading">
                                 <div className="loading-spinner"></div>
@@ -1237,183 +897,15 @@
                                 </button>
                             )}
                         </div>
->>>>>>> 58d369e7
-
-                  <div className="setting-group">
-                    <label>📚 Content Focus</label>
-                    <div className="competency-sliders">
-                      {Object.entries(quizConfig.competencyWeights).map(([competency, weight]) => (
-                        <div key={competency} className="competency-slider">
-                          <label>{competency}: <strong>{weight}%</strong></label>
-                          <input
-                            type="range"
-                            min="0"
-                            max="100"
-                            value={weight}
-                            onChange={(e) => handleCompetencyWeightChange(competency, e.target.value)}
-                            className="slider competency-weight-slider"
-                          />
+
+                        <div className="quiz-summary">
+                            <p>Answered: {Object.keys(selectedAnswers).length} / {questions.length}</p>
                         </div>
-                      ))}
                     </div>
-                  </div>
-                </div>
-              )}
-
-              <div className="quiz-actions">
-                <button
-                  onClick={startQuiz}
-                  disabled={isLoading}
-                  className="start-quiz-btn"
-                >
-                  {isLoading ? 'Starting Quiz...' : 'Start Quiz'}
-                </button>
-                
-                <button
-                  onClick={() => setShowConfig(!showConfig)}
-                  className="config-btn"
-                >
-                  {showConfig ? '🔧 Hide Settings' : '🔧 Quiz Settings'}
-                </button>
-              </div>
+                )}
             </div>
-          </>
-        ) : showHistory ? (
-          <div>Quiz History Content Here</div>
-        ) : showResults ? (
-          <QuizResults 
-            resultData={resultData}
-            onRetakeQuiz={resetQuiz}
-            onViewHistory={() => {
-              setShowResults(false);
-              setShowHistory(true);
-            }}
-          />
-        ) : (
-          <div className="quiz-active">
-            <div className="quiz-header">
-              <div className="quiz-progress">
-                <span className="question-counter">
-                  Question {currentQuestionIndex + 1} of {totalQuestions}
-                </span>
-                <span className={`quiz-mode-indicator ${activeGradingMode}`}>
-                  {activeGradingMode === 'immediate' ? '📚 Study Mode' : '📝 Exam Mode'}
-                </span>
-                <div className="progress-bar">
-                  <div
-                    className="progress-fill"
-                    style={{ width: `${((currentQuestionIndex + 1) / totalQuestions) * 100}%` }}
-                  ></div>
-                </div>
-              </div>
-            </div>
-
-            {questionError && <div className="error-container">{questionError}</div>}
-
-            {currentQuestion ? (
-              <div className="question-container">
-                <h3 className="question-text">{currentQuestion.question}</h3>
-                <div className="options-container">
-                  {['A', 'B', 'C', 'D'].map((option) => (
-                    <label
-                      key={option}
-                      className={`option-label 
-                        ${currentAnswer === option ? 'selected' : ''}
-                        ${activeGradingMode === 'immediate' && lastAnswerFeedback && option === lastAnswerFeedback.correctAnswer ? 'correct' : ''}
-                        ${activeGradingMode === 'immediate' && lastAnswerFeedback && currentAnswer === option && !lastAnswerFeedback.isCorrect ? 'incorrect' : ''}`}
-                    >
-                      <input
-                        type="radio"
-                        name={`question-${currentQuestionIndex}`}
-                        value={option}
-                        checked={currentAnswer === option}
-                        onChange={() => handleAnswerSelect(option)}
-                        disabled={isSubmitting || (activeGradingMode === 'immediate' && lastAnswerFeedback)}
-                      />
-                      <span className="option-letter">{option}</span>
-                      <span className="option-text">{currentQuestion.options[option]}</span>
-                    </label>
-                  ))}
-                </div>
-              </div>
-            ) : (
-              <div className="question-loading">
-                <div className="loading-spinner"></div>
-                <p>Loading question...</p>
-              </div>
-            )}
-
-            {activeGradingMode === 'immediate' && lastAnswerFeedback && (
-              <div className={`feedback-container ${lastAnswerFeedback.isCorrect ? 'correct' : 'incorrect'}`}>
-                <h4>{lastAnswerFeedback.isCorrect ? 'Correct!' : 'Incorrect'}</h4>
-                {!lastAnswerFeedback.isCorrect && <p><strong>Correct Answer: {lastAnswerFeedback.correctAnswer}</strong></p>}
-                <p>{lastAnswerFeedback.explanation}</p>
-              </div>
-            )}
-
-            {activeGradingMode === 'complete' && (
-              <div className="quiz-progress-summary">
-                <p>Progress: {answeredQuestionsCount} of {totalQuestions} questions answered</p>
-                {answeredQuestionsCount === totalQuestions && (
-                  <p className="ready-submit">✅ All questions answered! Ready to submit for grading.</p>
-                )}
-              </div>
-            )}
-
-            <div className="quiz-navigation">
-              {activeGradingMode === 'immediate' ? (
-                // Immediate mode navigation
-                lastAnswerFeedback ? (
-                  (isLastQuestion && lastAnswerFeedback) ? (
-                    <button onClick={() => navigate(`/quiz/results/${currentQuizId}`)} className="submit-btn">View Results</button>
-                  ) : (
-                    <button onClick={goToNextQuestion} className="nav-btn next-btn">Next Question</button>
-                  )
-                ) : (
-                  <button onClick={handleSubmitAnswer} disabled={isSubmitting || !currentAnswer} className="submit-btn">
-                    {isSubmitting ? 'Submitting...' : 'Submit Answer'}
-                  </button>
-                )
-              ) : (
-                // Complete-then-grade mode navigation
-                <div className="complete-mode-navigation">
-                  <div className="nav-buttons">
-                    {currentQuestionIndex > 0 && (
-                      <button onClick={goToPreviousQuestion} className="nav-btn prev-btn">
-                        ← Previous
-                      </button>
-                    )}
-                    
-                    {!isLastQuestion ? (
-                      <button 
-                        onClick={goToNextQuestion} 
-                        className="nav-btn next-btn"
-                        disabled={!currentAnswer}
-                      >
-                        Next →
-                      </button>
-                    ) : (
-                      <button 
-                        onClick={submitFinalQuiz} 
-                        disabled={isSubmittingFinal || answeredQuestionsCount !== totalQuestions}
-                        className="submit-btn final-submit"
-                      >
-                        {isSubmittingFinal ? 'Submitting Quiz...' : 'Submit Quiz for Grading'}
-                      </button>
-                    )}
-                  </div>
-                  
-                  <div className="question-indicator">
-                    Question {currentQuestionIndex + 1} of {totalQuestions}
-                  </div>
-                </div>
-              )}
-            </div>
-          </div>
-        )}
-      </div>
-    </Layout>
-  );
+        </Layout>
+    );
 };
 
 export default QuizPage;