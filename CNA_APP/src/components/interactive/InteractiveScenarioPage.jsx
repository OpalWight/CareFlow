--- conflicted
+++ resolved
@@ -152,7 +152,7 @@
   const [startTime, setStartTime] = useState(null);
   const [sessionDuration, setSessionDuration] = useState(0);
   const [userProgress, setUserProgress] = useState(null);
-<<<<<<< HEAD
+
   
   // RAG-related state
   const [ragService, setRagService] = useState(new RAGApiService());
@@ -163,9 +163,7 @@
   const [isInitializingRAG, setIsInitializingRAG] = useState(true);
   const [currentFeedback, setCurrentFeedback] = useState(null);
   const [showFeedback, setShowFeedback] = useState(false);
-=======
-  const [highlightedSupply, setHighlightedSupply] = useState(null);
->>>>>>> a124189f
+
 
   useEffect(() => {
     // Initialize skill scenario and progress tracking
