import React, { useState, useEffect } from 'react';
import { DndContext, DragOverlay, closestCenter } from '@dnd-kit/core';
import SupplyRoom from './SupplyRoom';
import PatientRoom from './PatientRoom';
import TaskList from './TaskList';
import DraggableItem from './DraggableItem';
import CNA_SKILL_SCENARIOS from '../../data/cnaSkillScenarios';
import progressService from '../../api/progressService';
import '../../styles/interactive/InteractiveScenarioPage.css';

const SCENARIO_STEPS = {
  GATHERING_SUPPLIES: 'GATHERING_SUPPLIES',
  PERFORMING_SKILL: 'PERFORMING_SKILL',
  SCENARIO_COMPLETE: 'SCENARIO_COMPLETE'
};

// Define skill-specific supply requirements based on Credentia 2024 skills
const SKILL_SUPPLIES = {
  'hand-hygiene': [
    { id: 'soap', name: 'Soap', found: false },
    { id: 'sink', name: 'Sink', found: false },
    { id: 'paper-towel', name: 'Paper Towel', found: false },
    { id: 'warm-water', name: 'Warm Water', found: false }
  ],
  'elastic-stocking': [
    { id: 'elastic-stocking', name: 'Elastic Stocking', found: false }
  ],
  'ambulate-transfer-belt': [
    { id: 'transfer-belt', name: 'Transfer Belt', found: false },
    { id: 'non-skid-socks', name: 'Non-skid Socks', found: false }
  ],
  'bedpan-use': [
    { id: 'bed-pan', name: 'Bed Pan', found: false },
    { id: 'disposable-bed-protector', name: 'Disposable Bed Protector', found: false },
    { id: 'paper-towel', name: 'Paper Towel (2 pieces)', found: false },
    { id: 'magazine', name: 'Magazine/TV Remote', found: false },
    { id: 'toilet-paper', name: 'Toilet Paper', found: false },
    { id: 'hand-wipe', name: 'Hand Wipe', found: false },
    { id: 'trashcan', name: 'Trashcan', found: false },
    { id: 'gloves', name: 'Gloves (4 pieces)', found: false }
  ],
  'denture-cleaning': [
    { id: 'denture-paste', name: 'Denture Paste', found: false },
    { id: 'denture-brush', name: 'Denture Brush', found: false },
    { id: 'emesis-basin', name: 'Emesis Basin', found: false },
    { id: 'liner-towel', name: 'Liner Towel', found: false },
    { id: 'paper-towel', name: 'Paper Towel', found: false },
    { id: 'denture-container', name: 'Denture Container with Lid', found: false },
    { id: 'gloves', name: 'Gloves', found: false }
  ],
  'radial-pulse': [
    { id: 'wall-clock', name: 'Wall Clock', found: false }
  ],
  'respirations': [
    { id: 'wall-clock', name: 'Wall Clock', found: false }
  ],
  'ppe-gown-gloves': [
    { id: 'gown', name: 'Gown', found: false },
    { id: 'gloves', name: 'Gloves (2 pieces)', found: false }
  ],
  'dressing-affected-arm': [
    { id: 'gown', name: 'Old Gown', found: false },
    { id: 'bath-towel', name: 'Bath Towel', found: false },
    { id: 'shirts', name: 'Front-buttoned Shirts (2 different colors)', found: false }
  ],
  'feeding-client': [
    { id: 'cloth-protector', name: 'Cloth Protector', found: false },
    { id: 'food-tray', name: 'Tray of Food with Drinks', found: false },
    { id: 'fork', name: 'Fork', found: false },
    { id: 'diet-card', name: 'Diet Card', found: false },
    { id: 'hand-wipe', name: 'Hand Wipes (2 pieces)', found: false }
  ],
  'modified-bed-bath': [
    { id: 'gown', name: 'Old Gown', found: false },
    { id: 'bath-towel', name: 'Bath Towels (3 pieces)', found: false },
    { id: 'washcloth', name: 'Wash Cloths (3 pieces)', found: false },
    { id: 'soap', name: 'Soap', found: false },
    { id: 'basin', name: 'Basin', found: false },
    { id: 'gloves', name: 'Gloves', found: false }
  ],
  'electronic-blood-pressure': [
    { id: 'bp-machine-electronic', name: 'Electronic Blood Pressure Machine', found: false }
  ],
  'urinary-output': [
    { id: 'graduated-cylinder', name: 'Graduated Cylinder', found: false },
    { id: 'bed-pan', name: 'Bed Pan', found: false },
    { id: 'gloves', name: 'Gloves', found: false },
    { id: 'paper-towel', name: 'Paper Towels (2 pieces)', found: false }
  ],
  'weight-measurement': [
    { id: 'standing-scale', name: 'Standing Scale', found: false },
    { id: 'non-skid-socks', name: 'Non-skid Socks', found: false }
  ],
  'prom-knee-ankle': [],
  'prom-shoulder': [],
  'position-on-side': [
    { id: 'pillows', name: 'Pillows (4 including head pillow)', found: false }
  ],
  'catheter-care-female': [
    { id: 'gloves', name: 'Gloves', found: false },
    { id: 'disposable-bed-pad', name: 'Disposable Bed Pad', found: false },
    { id: 'washcloth', name: 'Colored Wash Cloths (3 pieces)', found: false },
    { id: 'bath-towel', name: 'Bath Towel (table protector)', found: false },
    { id: 'bath-towel', name: 'Bath Towel (leg cover)', found: false },
    { id: 'soap', name: 'Soap', found: false },
    { id: 'basin', name: 'Basin', found: false }
  ],
  'foot-care': [
    { id: 'gloves', name: 'Gloves', found: false },
    { id: 'bath-towel', name: 'Bath Towels (2 pieces)', found: false },
    { id: 'lotion', name: 'Lotion', found: false },
    { id: 'soap', name: 'Soap', found: false },
    { id: 'basin', name: 'Basin with Water', found: false },
    { id: 'washcloth', name: 'Washcloth (2 pieces)', found: false }
  ],
  'mouth-care': [
    { id: 'gloves', name: 'Gloves', found: false },
    { id: 'bath-towel', name: 'Bath Towel', found: false },
    { id: 'wash-towel', name: 'Wash Towel', found: false },
    { id: 'toothpaste', name: 'Toothpaste', found: false },
    { id: 'denture-brush', name: 'Toothbrush', found: false },
    { id: 'cup-water', name: 'Cup of Water', found: false }
  ],
  'perineal-care-female': [
    { id: 'gloves', name: 'Gloves (2 pairs)', found: false },
    { id: 'washcloth', name: 'Colored Wash Cloths (4 pieces)', found: false },
    { id: 'soap', name: 'Soap', found: false },
    { id: 'basin', name: 'Basin', found: false },
    { id: 'disposable-bed-pad', name: 'Disposable Pad', found: false },
    { id: 'bath-towel', name: 'Bath Towel (2 pieces)', found: false }
  ],
  'transfer-bed-wheelchair': [
    { id: 'transfer-belt', name: 'Transfer Belt', found: false },
    { id: 'wheelchair', name: 'Wheelchair with Footrest', found: false }
  ],
  'manual-blood-pressure': [
    { id: 'alcohol-wipes', name: 'Alcohol Wipes (2 pieces)', found: false },
    { id: 'bp-machine-manual', name: 'Manual BP Machine', found: false },
    { id: 'stethoscope', name: 'Trainer Stethoscope with Two Earpieces', found: false }
  ]
};

// Default to hand hygiene skill for demo
const DEFAULT_SKILL = 'hand-hygiene';

function InteractiveScenarioPage({ skillId = DEFAULT_SKILL, onBackToHub, skillName, skillCategory, showHints = true }) {
  const [currentStep, setCurrentStep] = useState(SCENARIO_STEPS.GATHERING_SUPPLIES);
  const [supplies, setSupplies] = useState(SKILL_SUPPLIES[skillId] || SKILL_SUPPLIES[DEFAULT_SKILL]);
  const [collectedSupplies, setCollectedSupplies] = useState([]);
  const [activeId, setActiveId] = useState(null);
  const [skillScenario, setSkillScenario] = useState(null);
  const [completedSkillSteps, setCompletedSkillSteps] = useState([]);
  const [startTime, setStartTime] = useState(null);
  const [sessionDuration, setSessionDuration] = useState(0);
  const [userProgress, setUserProgress] = useState(null);
  const [highlightedSupply, setHighlightedSupply] = useState(null);

  useEffect(() => {
    // Initialize skill scenario and progress tracking
    const scenario = CNA_SKILL_SCENARIOS[skillId] || CNA_SKILL_SCENARIOS[DEFAULT_SKILL];
    setSkillScenario(scenario);
    setStartTime(Date.now());
    
    // Initialize progress tracking
    const initializeProgress = async () => {
      try {
        if (scenario && scenario.steps) {
          await progressService.initializeSkillProgress(skillId, scenario.steps.length);
          const progress = await progressService.getSkillProgress(skillId);
          setUserProgress(progress);
        }
      } catch (error) {
        console.error('Error initializing progress:', error);
      }
    };
    
    initializeProgress();
    
    const handleSinkUsed = (event) => {
      const supplyId = event.detail.supplyId;
      if (supplyId === 'sink') {
        setSupplies(prev => prev.map(s => 
          s.id === 'sink' ? { ...s, found: true } : s
        ));
        setCollectedSupplies(prev => {
          const sinkSupply = supplies.find(s => s.id === 'sink');
          if (sinkSupply && !prev.some(p => p.id === 'sink')) {
            return [...prev, { ...sinkSupply, found: true }];
          }
          return prev;
        });
      }
    };

    const handleSupplyFound = (event) => {
      const supplyId = event.detail.supplyId;
      // Find the supply in our required supplies list
      const foundSupply = supplies.find(s => s.id === supplyId);
      
      if (foundSupply && !foundSupply.found) {
        setSupplies(prev => prev.map(s => 
          s.id === supplyId ? { ...s, found: true } : s
        ));
        setCollectedSupplies(prev => {
          if (!prev.some(p => p.id === supplyId)) {
            return [...prev, { ...foundSupply, found: true }];
          }
          return prev;
        });
      }
    };

    window.addEventListener('sinkUsed', handleSinkUsed);
    window.addEventListener('supplyFound', handleSupplyFound);
    return () => {
      window.removeEventListener('sinkUsed', handleSinkUsed);
      window.removeEventListener('supplyFound', handleSupplyFound);
    };
  }, [supplies, skillId]);

  const handleDragStart = (event) => {
    setActiveId(event.active.id);
  };

  const handleDragEnd = (event) => {
    const { active, over } = event;
    setActiveId(null);

    if (!over) return;

    if (currentStep === SCENARIO_STEPS.GATHERING_SUPPLIES) {
      if (over.id === 'supply-collector') {
        const supplyId = active.id;
        // Only allow required supplies to be collected
        const requiredSupply = supplies.find(s => s.id === supplyId);
        
        if (requiredSupply && !requiredSupply.found) {
          setSupplies(prev => prev.map(s => 
            s.id === supplyId ? { ...s, found: true } : s
          ));
          setCollectedSupplies(prev => [...prev, requiredSupply]);
        }
      }
    } else if (currentStep === SCENARIO_STEPS.PERFORMING_SKILL) {
      // Handle skill performance with validation
      const supplyId = active.id;
      const dropZoneId = over.id;
      
      // Check if this is a valid drop for the current skill
      if (skillScenario) {
        const validStep = skillScenario.steps.find(step => 
          step.dropZone === dropZoneId && 
          (!step.requiredSupply || step.requiredSupply === supplyId)
        );
        
        if (validStep && !completedSkillSteps.includes(validStep.id)) {
          setCompletedSkillSteps(prev => [...prev, validStep.id]);
          console.log(`Step completed: ${validStep.name}`);
          
          // Call the drop zone's onDropSuccess callback if it exists
          if (over.data?.current?.onDropSuccess) {
            over.data.current.onDropSuccess(supplyId);
          }
        } else {
          console.log(`Invalid drop: ${supplyId} on ${dropZoneId}`);
        }
      }
    }
  };

  const proceedToNextStep = async () => {
    if (currentStep === SCENARIO_STEPS.GATHERING_SUPPLIES) {
      setCurrentStep(SCENARIO_STEPS.PERFORMING_SKILL);
      // Tasks are now generated dynamically via getCurrentTasks()
    } else if (currentStep === SCENARIO_STEPS.PERFORMING_SKILL) {
      setCurrentStep(SCENARIO_STEPS.SCENARIO_COMPLETE);
      
      // Save progress when scenario is completed
      const endTime = Date.now();
      const duration = startTime ? Math.floor((endTime - startTime) / 1000) : 0;
      setSessionDuration(duration);
      
      // Calculate score based on completed steps
      const totalSteps = skillScenario?.steps?.length || 1;
      const score = Math.min(100, Math.round((completedSkillSteps.length / totalSteps) * 100));
      
      // Update patient simulation progress
      const completedStepsData = completedSkillSteps.map(stepId => ({
        stepId,
        completedAt: new Date()
      }));
      
      try {
        await progressService.updatePatientSimProgress(skillId, totalSteps, completedStepsData, score, duration);
        
        // Award star for completing simulation
        await progressService.awardStar(skillId, 'simulation');
        
        console.log('Progress saved successfully', {
          skillId,
          totalSteps,
          completedSteps: completedStepsData.length,
          score,
          duration
        });
      } catch (error) {
        console.error('Error saving progress:', error);
        console.error('Progress save error details:', {
          skillId,
          totalSteps,
          completedSteps: completedStepsData,
          score,
          duration,
          errorMessage: error.message,
          errorResponse: error.response?.data
        });
      }
    }
  };

  const getTasksForSkill = (skill) => {
    // Return skill-specific tasks based on scenario steps
    if (skillScenario && skillScenario.steps) {
      return skillScenario.steps.map(step => ({
        id: step.id,
        name: step.name,
        completed: completedSkillSteps.includes(step.id)
      }));
    }
    
    // Fallback to basic tasks
    const basicTasks = [
      { id: 'sanitize', name: 'Sanitize hands/knock', completed: false },
      { id: 'explain', name: 'Explain procedure to client', completed: false },
      { id: 'privacy', name: 'Provide privacy with curtain/screen/door', completed: false },
      { id: 'perform', name: 'Perform skill according to protocol', completed: false },
      { id: 'safety', name: 'Ensure signaling device is within reach', completed: false },
      { id: 'wash', name: 'Wash hands after completing skill', completed: false }
    ];
    return basicTasks;
  };

  const getCurrentTasks = () => {
    switch (currentStep) {
      case SCENARIO_STEPS.GATHERING_SUPPLIES:
        return supplies.map(supply => ({
          id: supply.id,
          name: `Find ${supply.name}`,
          completed: supply.found
        }));
      case SCENARIO_STEPS.PERFORMING_SKILL:
        // Always return dynamically updated tasks based on completed steps
        return getTasksForSkill(skillId);
      default:
        return [];
    }
  };

  const allSuppliesFound = supplies.every(supply => supply.found);
  const allTasksCompleted = getCurrentTasks().every(task => task.completed);

  const getSkillTitle = (skill) => {
    const skillTitles = {
      'hand-hygiene': 'Hand Hygiene (Hand Washing)',
      'elastic-stocking': 'Applies One Knee-High Elastic Stocking',
      'ambulate-transfer-belt': 'Assists to Ambulate Using Transfer Belt',
      'bedpan-use': 'Assists with Use of Bedpan',
      'denture-cleaning': 'Cleans Upper or Lower Denture',
      'radial-pulse': 'Counts and Records Radial Pulse',
      'respirations': 'Counts and Records Respirations',
      'ppe-gown-gloves': 'Donning and Removing PPE (Gown and Gloves)',
      'dressing-affected-arm': 'Dresses Client with Affected (Weak) Right Arm',
      'feeding-client': 'Feeds Client Who Cannot Feed Self',
      'modified-bed-bath': 'Gives Modified Bed Bath',
      'electronic-blood-pressure': 'Measures and Records Electronic Blood Pressure',
      'urinary-output': 'Measures and Records Urinary Output',
      'weight-measurement': 'Measures and Records Weight of Ambulatory Client',
      'prom-knee-ankle': 'Performs Modified Passive Range of Motion (Knee and Ankle)',
      'prom-shoulder': 'Performs Modified Passive Range of Motion (Shoulder)',
      'position-on-side': 'Positions Resident on One Side',
      'catheter-care-female': 'Provides Catheter Care for Female',
      'foot-care': 'Provides Foot Care on One Foot',
      'mouth-care': 'Provides Mouth Care',
      'perineal-care-female': 'Provides Perineal Care for Female',
      'transfer-bed-wheelchair': 'Transfers from Bed to Wheelchair Using Transfer Belt',
      'manual-blood-pressure': 'Measures and Records Manual Blood Pressure'
    };
    return skillTitles[skill] || 'CNA Skill Practice';
  };

  const handleBackToHub = () => {
    if (onBackToHub) {
      onBackToHub();
    }
  };

  const renderCurrentStep = () => {
    switch (currentStep) {
      case SCENARIO_STEPS.GATHERING_SUPPLIES:
        return <SupplyRoom supplies={supplies} selectedSkill={skillId} collectedSupplies={collectedSupplies} highlightedSupply={highlightedSupply} />;
      case SCENARIO_STEPS.PERFORMING_SKILL:
        return <PatientRoom 
          collectedSupplies={collectedSupplies} 
          skillId={skillId}
          completedSkillSteps={completedSkillSteps}
          onStepComplete={(stepId) => {
            if (!completedSkillSteps.includes(stepId)) {
              setCompletedSkillSteps(prev => [...prev, stepId]);
            }
          }}
        />;
      case SCENARIO_STEPS.SCENARIO_COMPLETE:
        const totalSteps = skillScenario?.steps?.length || 1;
        const score = Math.round((completedSkillSteps.length / totalSteps) * 100);
        const formattedDuration = sessionDuration > 0 ? 
          `${Math.floor(sessionDuration / 60)}:${String(sessionDuration % 60).padStart(2, '0')}` : 
          '0:00';
        
        return (
          <div className="scenario-complete-container">
            <h2 id="interactive-scenario-complete-h2">🎉 Scenario Complete!</h2>
            <p id="interactive-scenario-complete-p">Congratulations! You have successfully completed the {getSkillTitle(skillId)} scenario.</p>
            
            <div className="progress-summary">
              <h3>Your Performance:</h3>
              <div className="progress-stats">
                <div className="stat-item">
                  <span className="stat-label">Score:</span>
                  <span className="stat-value">{score}%</span>
                </div>
                <div className="stat-item">
                  <span className="stat-label">Steps Completed:</span>
                  <span className="stat-value">{completedSkillSteps.length}/{totalSteps}</span>
                </div>
                <div className="stat-item">
                  <span className="stat-label">Time:</span>
                  <span className="stat-value">{formattedDuration}</span>
                </div>
              </div>
            </div>
            
            <button 
              onClick={handleBackToHub}
              className="scenario-button"
            >
              Try Another Scenario
            </button>
          </div>
        );
      default:
        return null;
    }
  };

  return (
    <DndContext
      collisionDetection={closestCenter}
      onDragStart={handleDragStart}
      onDragEnd={handleDragEnd}
    >
      <div className={`interactive-scenario-container fullscreen ${currentStep === SCENARIO_STEPS.GATHERING_SUPPLIES ? 'gathering-supplies' : ''}`}>
        {/* Overlaid Exit Button */}
        <button 
          onClick={handleBackToHub}
          className="exit-button-overlay"
          title="Exit Simulation"
        >
          exit scenario
        </button>

        {/* Main Content - Fullscreen */}
        <div className="scenario-main-content fullscreen">
          {renderCurrentStep()}
        </div>

        {/* Floating Components */}
<<<<<<< HEAD
        <TaskList
          tasks={getCurrentTasks()}
          title={currentStep === SCENARIO_STEPS.GATHERING_SUPPLIES ? '📦 Item Checklist' : '📋 Task Checklist'}
          onTaskClick={
            currentStep === SCENARIO_STEPS.GATHERING_SUPPLIES
              ? (supplyId) => {
                  console.log(`Highlighting supply: ${supplyId}`);
                  setHighlightedSupply(supplyId);
                  // Clear the highlight after 3 seconds to stop the pulsation
                  setTimeout(() => setHighlightedSupply(null), 3000);
                }
              : null // No click action needed during other phases
          }
        />
=======
        {showHints && <TaskList tasks={getCurrentTasks()} />}
>>>>>>> ad385b6c

        {/* Floating Footer Actions */}
        <div className="scenario-footer-overlay">
          {currentStep === SCENARIO_STEPS.GATHERING_SUPPLIES && allSuppliesFound && (
            <button 
              onClick={proceedToNextStep}
              className="scenario-button success"
            >
              Proceed to Skill Performance
            </button>
          )}
          
          {currentStep === SCENARIO_STEPS.PERFORMING_SKILL && allTasksCompleted && (
            <button 
              onClick={proceedToNextStep}
              className="scenario-button success"
            >
              Complete Scenario
            </button>
          )}
        </div>
      </div>
      
      <DragOverlay>
        {activeId ? (
          <DraggableItem 
            id={activeId} 
            name={supplies.find(s => s.id === activeId)?.name || collectedSupplies.find(s => s.id === activeId)?.name || activeId}
            isDragging={true}
          />
        ) : null}
      </DragOverlay>
    </DndContext>
  );
}

export default InteractiveScenarioPage;<|MERGE_RESOLUTION|>--- conflicted
+++ resolved
@@ -474,7 +474,7 @@
         </div>
 
         {/* Floating Components */}
-<<<<<<< HEAD
+
         <TaskList
           tasks={getCurrentTasks()}
           title={currentStep === SCENARIO_STEPS.GATHERING_SUPPLIES ? '📦 Item Checklist' : '📋 Task Checklist'}
@@ -489,9 +489,7 @@
               : null // No click action needed during other phases
           }
         />
-=======
-        {showHints && <TaskList tasks={getCurrentTasks()} />}
->>>>>>> ad385b6c
+
 
         {/* Floating Footer Actions */}
         <div className="scenario-footer-overlay">
