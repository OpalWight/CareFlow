--- conflicted
+++ resolved
@@ -376,7 +376,6 @@
   }
 }
 
-<<<<<<< HEAD
 /* Cabinet Modal Overlay */
 .cabinet-overlay {
   position: fixed;
@@ -492,23 +491,5 @@
   font-size: 0.9rem;
   color: #495057;
   text-align: center;
-=======
-.cabinet-pulsating {
-  animation: pulse 1.5s infinite;
-}
-
-@keyframes pulse {
-  0% {
-    transform: scale(1);
-    box-shadow: 0 0 0 0 rgba(0, 123, 255, 0.7);
-  }
-  70% {
-    transform: scale(1.05);
-    box-shadow: 0 0 10px 20px rgba(0, 123, 255, 0);
-  }
-  100% {
-    transform: scale(1);
-    box-shadow: 0 0 0 0 rgba(0, 123, 255, 0);
-  }
->>>>>>> c7751a0d
+
 }