--- conflicted
+++ resolved
@@ -103,7 +103,7 @@
   transform: translateX(2px);
 }
 
-<<<<<<< HEAD
+
 .task-item.on-cooldown {
   opacity: 0.6;
   cursor: not-allowed;
@@ -112,14 +112,7 @@
 .task-item.on-cooldown:hover {
   background-color: transparent;
   transform: none;
-=======
-.task-item.clickable {
-  cursor: pointer;
-}
-
-.task-item.clickable:hover {
-  background-color: #e9ecef;
->>>>>>> c7751a0d
+
 }
 
 .task-item:not(:last-child) {
