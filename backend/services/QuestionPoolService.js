--- conflicted
+++ resolved
@@ -95,18 +95,10 @@
                 await this._ensureSufficientQuestions(distribution, userPrefs);
                 
                 // Select questions for the quiz
-                console.log(`🔍 DEBUG: Selecting questions with distribution: ${JSON.stringify(distribution)}`);
                 const selectedQuestions = await this._selectQuestions(userId, userPrefs, distribution);
-                
-                console.log(`🔍 DEBUG: Selected ${selectedQuestions.length} questions, expected: ${questionCount}`);
-                console.log(`🔍 DEBUG: Selected question positions: [${selectedQuestions.map(q => q.position).join(', ')}]`);
                 
                 if (selectedQuestions.length === 0) {
                     throw new Error('No suitable questions found for quiz generation');
-                }
-                
-                if (selectedQuestions.length !== questionCount) {
-                    console.warn(`🔍 DEBUG: ⚠️ MISMATCH: Selected ${selectedQuestions.length} questions but expected ${questionCount}`);
                 }
                 
                 // Create new quiz session with manual distribution
@@ -119,7 +111,6 @@
                         competencyDistribution: distribution,
                         difficulty: userPrefs.difficultySettings?.preferredDifficulty || 'intermediate',
                         quizType: 'practice',
-                        gradingMode: userPrefs.gradingMode || 'immediate',
                         settings: {
                             includeReviewQuestions: userPrefs.learningPreferences?.includeReviewQuestions || true,
                             avoidRecentQuestions: userPrefs.learningPreferences?.avoidRecentQuestions || true,
@@ -159,19 +150,10 @@
             await this._ensureSufficientQuestions(distribution, userPrefs);
             
             // Select questions for the quiz
-            console.log(`🔍 DEBUG: Selecting questions with distribution: ${JSON.stringify(distribution)}`);
             const selectedQuestions = await this._selectQuestions(userId, userPrefs, distribution);
-            
-            console.log(`🔍 DEBUG: Selected ${selectedQuestions.length} questions, expected: ${userPrefs.quizComposition?.questionCount || 30}`);
-            console.log(`🔍 DEBUG: Selected question positions: [${selectedQuestions.map(q => q.position).join(', ')}]`);
             
             if (selectedQuestions.length === 0) {
                 throw new Error('No suitable questions found for quiz generation');
-            }
-            
-            const expectedCount = userPrefs.quizComposition?.questionCount || 30;
-            if (selectedQuestions.length !== expectedCount) {
-                console.warn(`🔍 DEBUG: ⚠️ MISMATCH: Selected ${selectedQuestions.length} questions but expected ${expectedCount}`);
             }
             
             // Create new quiz session
@@ -184,7 +166,6 @@
                     competencyDistribution: distribution,
                     difficulty: userPrefs.difficultySettings?.preferredDifficulty || 'intermediate',
                     quizType: 'practice',
-                    gradingMode: userPrefs.gradingMode || 'immediate',
                     settings: {
                         includeReviewQuestions: userPrefs.learningPreferences?.includeReviewQuestions || true,
                         avoidRecentQuestions: userPrefs.learningPreferences?.avoidRecentQuestions || true,
@@ -264,21 +245,7 @@
             
             console.log(`✅ Recorded answer for question ${questionId}: ${isCorrect ? 'correct' : 'incorrect'}`);
             
-            // Check grading mode - only return feedback for immediate mode
-            const gradingMode = session.configuration.gradingMode || 'immediate';
-            
-            if (gradingMode === 'complete') {
-                console.log(`📋 Complete mode: Answer stored without feedback for question ${questionId}`);
-                // Return minimal response without grading feedback
-                return {
-                    questionComplete: true,
-                    answerRecorded: true,
-                    message: 'Answer recorded for final grading'
-                };
-            }
-            
-            // Return full answer feedback for immediate mode
-            console.log(`⚡ Immediate mode: Returning feedback for question ${questionId}`);
+            // Return answer feedback
             return {
                 isCorrect,
                 correctAnswer: question.correctAnswer,
@@ -557,8 +524,6 @@
             totalRequested += count;
             console.log(`[QUIZ-DEBUG] 🎯 Selecting ${count} questions for ${competencyArea}`);
             
-            console.log(`🔍 DEBUG: Selecting ${count} questions for competency: ${competencyArea}`);
-            
             const competencyKey = this._mapCompetencyKey(competencyArea);
             const selectionStart = Date.now();
             
@@ -571,9 +536,6 @@
                 dueQuestions
             );
             
-<<<<<<< HEAD
-            console.log(`🔍 DEBUG: Got ${questions.length} questions for ${competencyArea} (expected: ${count})`);
-=======
             const selectionTime = Date.now() - selectionStart;
             console.log(`[QUIZ-DEBUG] ✅ Selected ${questions.length}/${count} questions for ${competencyArea} in ${selectionTime}ms`);
             
@@ -582,7 +544,6 @@
             }
             
             totalSelected += questions.length;
->>>>>>> 58d369e7
             
             // Add questions with metadata
             questions.forEach(question => {
@@ -602,79 +563,6 @@
             });
         }
         
-<<<<<<< HEAD
-        console.log(`🔍 DEBUG: Before shuffle - total questions: ${selectedQuestions.length}`);
-        console.log(`🔍 DEBUG: Before shuffle - positions: [${selectedQuestions.map(q => q.position).join(', ')}]`);
-        
-        // Calculate expected total from distribution
-        const expectedTotal = Object.values(distribution).reduce((sum, count) => sum + count, 0);
-        
-        // If we're short on questions, generate the missing ones for each competency area
-        if (selectedQuestions.length < expectedTotal) {
-            const shortfall = expectedTotal - selectedQuestions.length;
-            console.warn(`🔍 DEBUG: ⚠️ Shortfall detected: ${shortfall} questions missing. Generating additional questions.`);
-            
-            // Track how many questions we actually got per competency vs requested
-            const actualCounts = {};
-            for (const [competencyArea] of Object.entries(distribution)) {
-                actualCounts[competencyArea] = selectedQuestions.filter(q => 
-                    q.metadata.competencyArea === competencyArea
-                ).length;
-            }
-            
-            // Generate missing questions for each competency area that's short
-            for (const [competencyArea, requestedCount] of Object.entries(distribution)) {
-                const actualCount = actualCounts[competencyArea] || 0;
-                const missing = requestedCount - actualCount;
-                
-                if (missing > 0) {
-                    console.log(`🔄 Generating ${missing} missing questions for ${competencyArea}`);
-                    
-                    try {
-                        await this.generateQuestions({ 
-                            competencyArea, 
-                            count: missing 
-                        });
-                        
-                        // Re-select questions for this competency area
-                        const competencyKey = this._mapCompetencyKey(competencyArea);
-                        const newQuestions = await this._selectQuestionsForCompetency(
-                            userId,
-                            competencyKey,
-                            missing,
-                            userPrefs,
-                            userProgressMap,
-                            dueQuestions
-                        );
-                        
-                        // Add the new questions
-                        newQuestions.forEach(question => {
-                            selectedQuestions.push({
-                                questionId: question.questionId,
-                                position: position++,
-                                selectionReason: 'generated_for_shortfall',
-                                metadata: {
-                                    competencyArea: question.competencyArea,
-                                    skillCategory: question.skillCategory,
-                                    skillTopic: question.skillTopic,
-                                    testSubject: question.testSubject,
-                                    difficulty: question.difficulty,
-                                    qualityScore: question.metadata.qualityScore
-                                }
-                            });
-                        });
-                        
-                        console.log(`✅ Added ${newQuestions.length} generated questions for ${competencyArea}`);
-                        
-                    } catch (error) {
-                        console.error(`❌ Failed to generate questions for ${competencyArea}:`, error.message);
-                        // Continue with other competency areas
-                    }
-                }
-            }
-            
-            console.log(`🔍 DEBUG: After generation - total questions: ${selectedQuestions.length}`);
-=======
         console.log(`[QUIZ-DEBUG] 📋 Selection summary for user ${userId}:`, {
             totalRequested,
             totalSelected,
@@ -685,18 +573,11 @@
         
         if (totalSelected < totalRequested) {
             console.error(`[QUIZ-DEBUG] ❌ Insufficient questions: requested ${totalRequested}, got ${totalSelected}`);
->>>>>>> 58d369e7
         }
         
         // Shuffle questions to avoid predictable patterns
         const shuffledQuestions = this._shuffleArray(selectedQuestions);
-<<<<<<< HEAD
-        
-        console.log(`🔍 DEBUG: After shuffle - total questions: ${shuffledQuestions.length}`);
-        console.log(`🔍 DEBUG: After shuffle - positions: [${shuffledQuestions.map(q => q.position).join(', ')}]`);
-=======
         console.log(`[QUIZ-DEBUG] 🔀 Questions shuffled, returning ${shuffledQuestions.length} questions`);
->>>>>>> 58d369e7
         
         return shuffledQuestions;
     }
@@ -720,40 +601,6 @@
             criteria.difficulty = userPrefs.difficultySettings.preferredDifficulty;
         }
         
-<<<<<<< HEAD
-        let availableQuestions = await QuestionBank.findByCriteria(criteria);
-        
-        // If we don't have enough questions, generate more
-        if (availableQuestions.length < count) {
-            console.warn(`⚠️ Found only ${availableQuestions.length} questions for ${competencyArea}, need ${count}. Generating more questions.`);
-            
-            const questionsToGenerate = Math.max(count - availableQuestions.length, 10);
-            await this.generateQuestions({ 
-                competencyArea, 
-                count: questionsToGenerate 
-            });
-            
-            // Retry selection after generation
-            availableQuestions = await QuestionBank.findByCriteria(criteria);
-            
-            if (availableQuestions.length < count) {
-                console.warn(`⚠️ Still insufficient questions for ${competencyArea}: ${availableQuestions.length}/${count}. Relaxing criteria.`);
-                
-                // Relax criteria by removing recent question restrictions
-                const relaxedCriteria = {
-                    competencyArea,
-                    minQuality: 50, // Lower quality threshold
-                    limit: count * 2
-                };
-                
-                availableQuestions = await QuestionBank.findByCriteria(relaxedCriteria);
-            }
-        }
-        
-        // If still no questions, this is a critical error
-        if (availableQuestions.length === 0) {
-            throw new Error(`No questions available for competency area: ${competencyArea}`);
-=======
         console.log(`[QUIZ-DEBUG] 📋 Query criteria for ${competencyArea}:`, {
             competencyArea: criteria.competencyArea,
             minQuality: criteria.minQuality,
@@ -817,7 +664,6 @@
                 console.error(`[QUIZ-DEBUG] ❌ Question generation failed for ${competencyArea}:`, generationError.message);
                 console.warn(`[QUIZ-DEBUG] 🔄 Proceeding with ${availableQuestions.length} available questions`);
             }
->>>>>>> 58d369e7
         }
         
         // Intelligent question selection
@@ -851,13 +697,7 @@
         
         // Sort by score and take the top questions
         scoredQuestions.sort((a, b) => b.score - a.score);
-        
-        // Ensure we return exactly the requested number of questions
-        const selectedQuestions = scoredQuestions.slice(0, Math.min(count, scoredQuestions.length)).map(sq => sq.question);
-        
-        console.log(`🔍 DEBUG: Competency ${competencyArea} - requested: ${count}, available: ${availableQuestions.length}, selected: ${selectedQuestions.length}`);
-        
-        return selectedQuestions;
+        return scoredQuestions.slice(0, count).map(sq => sq.question);
     }
 
     /**
@@ -866,21 +706,13 @@
     async _generateQuestionsWithRAG(criteria) {
         const { competencyArea, skillCategory, count = 10, difficulty = 'intermediate' } = criteria;
         
-        // Get relevant content from RAG service based on competency area
-        let domainContent;
-        switch (competencyArea) {
-            case 'Physical Care Skills':
-                domainContent = await this.quizRAGService.getPhysicalCareContent();
-                break;
-            case 'Psychosocial Care Skills':
-                domainContent = await this.quizRAGService.getPsychosocialContent();
-                break;
-            case 'Role of the Nurse Aide':
-                domainContent = await this.quizRAGService.getRoleOfNurseAideContent();
-                break;
-            default:
-                throw new Error(`Unknown competency area: ${competencyArea}`);
-        }
+        // Check if the required method exists
+        if (!this.quizRAGService.getContentForDomain || typeof this.quizRAGService.getContentForDomain !== 'function') {
+            throw new Error('RAG service method getContentForDomain is not available');
+        }
+        
+        // Get relevant content from RAG service
+        const domainContent = await this.quizRAGService.getContentForDomain(competencyArea);
         
         if (!domainContent || domainContent.length === 0) {
             throw new Error('No content available for RAG generation');
